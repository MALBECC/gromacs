--- conflicted
+++ resolved
@@ -136,11 +136,7 @@
 
 setenv GMX_MAXBACKUP -1
 foreach program ( $PROGRAMS )
-<<<<<<< HEAD
-  if ( ( -x $GMXBINDIR/$program ) && ( $program != "my_dssp" ) && ( $program != "GMXRC" ) && ( $program != "completion.csh" ) && ( $program != "completion.zsh" ) && ( $program != "average" ) && ( $program != "completion.bash" ) ) then
-=======
-  if ( ( -x $GMXBINDIR/$program ) && ( $program != "my_dssp" ) && ( $program != "GMXRC" ) && ( $program != "completion.csh" ) && ( $program != "completion.zsh" ) && ( $program != "average" ) && ( $program != "completion.bash" ) && ( $program != "luck" ) && ( $program != "demux.pl" ) ) then
->>>>>>> 5c88c2b9
+  if ( ( -x $GMXBINDIR/$program ) && ( $program != "my_dssp" ) && ( $program != "GMXRC" ) && ( $program != "completion.csh" ) && ( $program != "completion.zsh" ) && ( $program != "average" ) && ( $program != "completion.bash" ) && ( $program != "demux.pl" ) ) then
     echo -n "$program "
     cd $HTMLOL
     $GMXBINDIR/$program -quiet -man html >& /dev/null
