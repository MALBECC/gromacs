--- conflicted
+++ resolved
@@ -1,69 +1,60 @@
-<<<<<<< HEAD
-gcc-4.8 gpu cuda-6.5 mpi openmp x11
-gcc-4.8 gpu cuda-8.0 openmp release
-=======
 # Comment line(s) preceding each configuration document the main
 # intent behind that configuration, so that we can correctly judge
 # whether to preserve that during maintenance decisions.
+#
+# The phrase "at time of release" refers to either the initial
+# GROMACS release from that branch, or the next expected release
+# from that branch. (We will tend not to retroactively support
+# newer infrastructure in CI, unless it's either easy or of
+# high impact.)
 
 # Test older gcc
 # Test oldest supported CUDA
-# Test oldest supported cmake
 # Test oldest supported Ubuntu
 # Test X11 build
 # Test MPI with CUDA
 # Test MPMD PME with library MPI
-gcc-4.6 gpu cuda-5.0 mpi npme=1 nranks=2 openmp x11 cmake-2.8.8
+gcc-4.8 gpu cuda-6.5 mpi npme=1 nranks=2 openmp x11
 
 # Test newest gcc supported by newest CUDA at time of release
 # Test thread-MPI with CUDA
-gcc-4.8 gpu cuda-7.5 openmp release
+gcc-5.4 gpu cuda-8.0 openmp release
 
-# Test with ThreadSanitizer
+# Test with ThreadSanitizer (without OpenMP, because of Redmine #1850)
 # Test AVX2_256 SIMD
 # Test fftpack fallback
->>>>>>> 8b1ee283
 gcc-4.9 tsan fftpack simd=avx2_256
 
 # Test newest gcc at time of release
 # Test on MacOS
 gcc-6.1 double
-<<<<<<< HEAD
-clang-3.4 double no-openmp fftpack
-clang-3.8 no-openmp asan cmake-3.4.3
-# TODO move mdrun-only config to post-submit matrix
-clang-3.7 double mpi no-openmp fftpack mdrun-only cmake-3.4.3
-=======
 
 # Test older clang
 # Test double precision
+# Test without OpenMP
+clang-3.4 double no-openmp fftpack
+
+# Test newer clang
 # Test with AddressSanitizer
-# Test without OpenMP
-clang-3.4 double no-openmp fftpack asan
+clang-3.8 no-openmp asan
 
 # Test oldest supported MSVC on Windows
 # Test newest supported MSVC on Windows
->>>>>>> 8b1ee283
 msvc-2015 openmp release
 
 # Test oldest supported icc on Windows
 # Test newest supported icc on Windows
 icc-16.0 msvc-2015 fftpack
-<<<<<<< HEAD
-icc-16.0 no-thread-mpi openmp mkl simd=avx_256
-gcc-5.1 mpi openmp cmake-3.4.3
-gcc-4.8 openmp opencl cuda-8.0 mpi release
-gcc-5.2 openmp opencl simd=avx_128_fma amdappsdk-3.0
-=======
 
 # Test newest cmake at time of release
 # Test MKL
 # Test without any MPI
 # Test on CentOS
-icc-16.0 no-thread-mpi openmp mkl cmake-3.3.2 simd=avx_256
+icc-16.0 no-thread-mpi openmp mkl cmake-3.6.1 simd=avx_256
 
+# Test oldest supported cmake
 # Test AVX_128_FMA SIMD
-gcc-5.2 mpi openmp simd=avx_128_fma
+gcc-5.2 mpi openmp simd=avx_128_fma cmake-3.4.3
 
 # Test NVIDIA OpenCL
 # Test MPI + OpenCL
@@ -73,9 +64,14 @@
 gcc-5.2 openmp opencl amdappsdk-3.0
 
 # TODO
-# When merging to master branch, make a configuration use bs_nix1204
-# When merging to master branch, note TODO to support updated compilers and cmake for release-2017
+# Add testing for support for cmake 3.8 for release-2017, e.g. to bs_mic and a CUDA slave (for the new CUDA support)
+# Add testing for support for clang 4.0 for release-2017, and move e.g. ASAN build to it, e.g. to bs_nix-amd
+# Add testing for support for gcc 7 for release-2017, e.g. to bs_mac
+# Add OpenMP support to a clang build
+# Add OpenMP support to ASAN build
 # Test hwloc support
-# Test newest supported Ubuntu
+# Test newest supported LTS Ubuntu
 # Migrate ThreadSanitizer test off GPU build slave
->>>>>>> 8b1ee283
+# Explore adding openmp to ThreadSanitizer configuration, perhaps can avoid Redmine #1850 if done differently
+# Update gcc and clang specifiers per https://redmine.gromacs.org/issues/2161
+# Update gpu testing specifiers per https://redmine.gromacs.org/issues/2161