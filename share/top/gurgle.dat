--- conflicted
+++ resolved
@@ -1,8 +1,4 @@
-<<<<<<< HEAD
-399
-=======
-401
->>>>>>> 3a9590f9
+402
 If You Want Something Done You Have to Do It Yourself_(Highlander II)
 I Live the Life They Wish They Did_(Tricky)
 Jesus Built My Hotrod_(Ministry)
@@ -401,10 +397,7 @@
 It was something to at least have a choice of nightmares_(Joseph Conrad)
 You fight, work, sweat, nearly kill yourself, sometimes you do kill yourself, trying to accomplish something - and you can't._(Joseph Conrad)
 And after some more talk we agreed that the wisdom of rats had been grossly overrated, being in fact no greater than that of men_(Joseph Conrad)
-<<<<<<< HEAD
 It's an easy game, just don't let the ball past!_(Szilard Pall)
-=======
 The soul? There's nothing but chemistry here_(Breaking Bad)
 You got one part of that wrong. This is not meth._(Breaking Bad)
-It's easy to remember: a half a kT is equal to five fourths of a kJ/mol._(Anders Gabrielsson)
->>>>>>> 3a9590f9
+It's easy to remember: a half a kT is equal to five fourths of a kJ/mol._(Anders Gabrielsson)