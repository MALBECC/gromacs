--- conflicted
+++ resolved
@@ -367,7 +367,6 @@
         how-to/visualize.rst
         install-guide/index.rst
         release-notes/index.rst
-<<<<<<< HEAD
         release-notes/2019/2019.1.rst
         release-notes/2019/major/highlights.rst
         release-notes/2019/major/features.rst
@@ -378,9 +377,7 @@
         release-notes/2019/major/deprecated-functionality.rst
         release-notes/2019/major/portability.rst
         release-notes/2019/major/miscellaneous.rst
-=======
         release-notes/2018/2018.6.rst
->>>>>>> 05d4318a
         release-notes/2018/2018.5.rst
         release-notes/2018/2018.4.rst
         release-notes/2018/2018.3.rst
