#
# This file is part of the GROMACS molecular simulation package.
#
# Copyright (c) 2014,2015,2016,2017,2018, by the GROMACS development team, led by
# Mark Abraham, David van der Spoel, Berk Hess, and Erik Lindahl,
# and including many others, as listed in the AUTHORS file in the
# top-level source directory and at http://www.gromacs.org.
#
# GROMACS is free software; you can redistribute it and/or
# modify it under the terms of the GNU Lesser General Public License
# as published by the Free Software Foundation; either version 2.1
# of the License, or (at your option) any later version.
#
# GROMACS is distributed in the hope that it will be useful,
# but WITHOUT ANY WARRANTY; without even the implied warranty of
# MERCHANTABILITY or FITNESS FOR A PARTICULAR PURPOSE.  See the GNU
# Lesser General Public License for more details.
#
# You should have received a copy of the GNU Lesser General Public
# License along with GROMACS; if not, see
# http://www.gnu.org/licenses, or write to the Free Software Foundation,
# Inc., 51 Franklin Street, Fifth Floor, Boston, MA  02110-1301  USA.
#
# If you want to redistribute modifications to GROMACS, please
# consider that scientific software is very special. Version
# control is crucial - bugs must be traceable. We will be happy to
# consider code for inclusion in the official distribution, but
# derived work must not be called official GROMACS. Details are found
# in the README & COPYING files - if they are missing, get the
# official version at http://www.gromacs.org.
#
# To help us fund GROMACS development, we humbly ask that you cite
# the research papers on the package. Check out http://www.gromacs.org.

# This directory provides a unified place for building all kinds of
# GROMACS documentation. This includes some "static" content (Doxygen
# code documentation, reference manual, install guide, old online HTML
# images), and content generated from the gmx program for the various
# tools (man and HTML pages). It also provides the "webpage" target,
# that combines all of the above (except man pages in man format) into
# a form suitable for automated deployment to the GROMACS website. It
# also provides the INSTALL file for the tarball.
#
# The webpage is mostly built by Sphinx.  Variable values for Sphinx
# substitutions are configured by CMake (for things like version numbers),
# using gmx_configure_version_file().  This happens during build time instead
# of configure time, because 1) some of the version variables are only
# available during build time, and 2) we don't want to do all the Sphinx setup
# during configuration to save some time when not building the content.
# All the generated values get put into conf-vars.py (generated from
# conf-vars.py.cmakein), which in turn is included by the Sphinx configuration
# file conf.py.

set(SOURCE_MD5SUM "unknown" CACHE STRING
    "MD5 sum of the source tarball, normally used only for the pre-release webpage build")
# REGRESSIONTEST_MD5SUM is set in cmake/gmxVersionInfo.cmake because it is used also in tests/CMakeLists.txt
mark_as_advanced(SOURCE_MD5SUM)

set(EXPECTED_DOXYGEN_VERSION 1.8.5)

set(EXPECTED_SPHINX_VERSION 1.6.1)

if (DEFINED PYTHON_EXECUTABLE)
    # Keep quiet on subsequent runs of cmake
    set(PythonInterp_FIND_QUIETLY ON)
endif()
find_package(PythonInterp 2.7)


if (NOT ${PYTHON_VERSION_MAJOR} EQUAL 3)
    find_package(Sphinx ${EXPECTED_SPHINX_VERSION} QUIET COMPONENTS pygments)
else()
    MESSAGE(STATUS "Can not build documentation with Python 3")
endif()

# Even if we aren't going to make the full webpage, set up to put all
# the documentation output in the same place, for convenience
set(HTML_OUTPUT_DIR "${CMAKE_CURRENT_BINARY_DIR}/html")
file(MAKE_DIRECTORY ${HTML_OUTPUT_DIR})

# Prepare directories for pdf/tex output
set(TEX_OUTPUT_DIR "${CMAKE_CURRENT_BINARY_DIR}/manual")
set(SPHINX_LATEX_FILE "${TEX_OUTPUT_DIR}/gromacs.tex")
file(MAKE_DIRECTORY ${TEX_OUTPUT_DIR})

# The directory from which man pages will be installed; if it remains
# empty, they will be silently skipped.
set(MAN_PAGE_DIR)
if (SOURCE_IS_SOURCE_DISTRIBUTION)
    # When building from the tarball, install the bundled man pages
    # (unless overridden).
    set(MAN_PAGE_DIR ${CMAKE_CURRENT_SOURCE_DIR})
endif()

add_subdirectory(doxygen)

# TODO: Consider whether this could just be replaced by using
# GMX_DEVELOPER_BUILD to control this as well.
option(GMX_BUILD_MANUAL "Whether to try to configure to build the PDF manual" OFF)
mark_as_advanced(GMX_BUILD_MANUAL)

set(MANUAL_BUILD_IS_POSSIBLE ON)
set(MANUAL_BUILD_NOT_POSSIBLE_REASON)
set(NO_IMAGE_CONVERT_REASON)
if (NOT GMX_BUILD_MANUAL)
    # Make sure we only do detection of manual-building dependencies
    # when the user opted in for that.
    set(MANUAL_BUILD_IS_POSSIBLE OFF)
    set(MANUAL_BUILD_NOT_POSSIBLE_REASON "GMX_BUILD_MANUAL is not ON")
elseif (BUILD_IS_INSOURCE)
    # UseLATEX.cmake does not work with an in-source build
    set(MANUAL_BUILD_IS_POSSIBLE OFF)
    set(MANUAL_BUILD_NOT_POSSIBLE_REASON "the build is in-source")
else()
    include(manual/UseLATEX.cmake)
    if(${PYTHON_VERSION_MAJOR} EQUAL 3)
        set(MANUAL_BUILD_IS_POSSIBLE OFF)
        set(MANUAL_BUILD_NOT_POSSIBLE_REASON "We can not build the documentation when using python3")
    elseif(NOT SPHINX_FOUND)
        set(MANUAL_BUILD_IS_POSSIBLE OFF)
        set(MANUAL_BUILD_NOT_POSSIBLE_REASON "Sphinx has not been found and is needed to create the LaTex input files")
    elseif(NOT PDFLATEX_COMPILER OR NOT IMAGE_CONVERT_POSSIBLE)
        set(MANUAL_BUILD_IS_POSSIBLE OFF)
        set(MANUAL_BUILD_NOT_POSSIBLE_REASON "pdflatex or some other dependency (ImageMagick convert) is not available")
        if (NOT IMAGE_CONVERT_POSSIBLE)
            set(NO_IMAGE_CONVERT_REASON "Can not convert files for online or pdf manual")
        endif()
        # TODO Later, identify other dependencies like bibtex,
        # make_index, date, some graphics conversion program,
        # etc. Perhaps patch UseLATEX.cmake and contribute upstream.
    endif()

endif()

if (SPHINX_FOUND)
    # We need to have all the Sphinx input files in a single directory, and
    # since some of them are generated, we copy everything into the build tree,
    # to this directory.
    set(SPHINX_INPUT_DIR ${CMAKE_CURRENT_BINARY_DIR}/sphinx-input)
    set(SPHINX_EXTENSION_PATH ${CMAKE_CURRENT_SOURCE_DIR})
    # As the manual build now depends also on Sphinx, the inclusion path needs
    # to be set after we know the basic information for Sphinx.
    add_subdirectory(manual)
    if (SOURCE_MD5SUM STREQUAL "unknown")
        # But for testing the webpage build (e.g. from the repo) we
        # need a default value.
        set(REGRESSIONTEST_MD5SUM_STRING "unknown")
    else()
        # The real build of the webpage happens from the tarball, and
        # this should be set to the matching MD5 sum.
        set(REGRESSIONTEST_MD5SUM_STRING "${REGRESSIONTEST_MD5SUM}")
    endif()
    # The reference manual still contains the individual sections from the
    # LaTeX document, with the files below grouped and annotated by chapter.
    set(REFERENCEMANUAL_SPHINX_FILES_GENERAL
        # Main index file, preface and introduction.
        reference-manual/index.rst
        reference-manual/preface.rst
        reference-manual/introduction.rst
        # Definitions and Units chapter
        reference-manual/definitions.rst
        # Topologies chapter
        reference-manual/topologies.rst
        reference-manual/topologies/particle-type.rst
        reference-manual/topologies/parameter-files.rst
        reference-manual/topologies/molecule-definition.rst
        reference-manual/topologies/constraint-algorithm-section.rst
        reference-manual/topologies/pdb2gmx-input-files.rst
        reference-manual/topologies/topology-file-formats.rst
        reference-manual/topologies/force-field-organization.rst
        # File formats chapter
        reference-manual/file-formats.rst
        # Run parameters and programs chapter
        reference-manual/run-parameters.rst
        # Implementation details chapter
        reference-manual/details.rst
        # Averages and fluctations chapter
        reference-manual/averages.rst
        # References
        reference-manual/references.rst
        # PNG formated plot files that don't need to be converted into PNG
        # for the web page.
        reference-manual/plots/peregrine.png
        reference-manual/plots/adress.png
        reference-manual/plots/plotje.png
        reference-manual/plots/xvgr.png
        )
    set(REFERENCEMANUAL_SPHINX_FILES_WITH_IMAGES
        # Algorithms chapter
        reference-manual/algorithms.rst
        reference-manual/algorithms/periodic-boundary-conditions.rst
        reference-manual/algorithms/group-concept.rst
        reference-manual/algorithms/molecular-dynamics.rst
        reference-manual/algorithms/shell-molecular-dynamics.rst
        reference-manual/algorithms/constraint-algorithms.rst
        reference-manual/algorithms/simulated-annealing.rst
        reference-manual/algorithms/stochastic-dynamics.rst
        reference-manual/algorithms/brownian-dynamics.rst
        reference-manual/algorithms/energy-minimization.rst
        reference-manual/algorithms/normal-mode-analysis.rst
        reference-manual/algorithms/free-energy-calculations.rst
        reference-manual/algorithms/replica-exchange.rst
        reference-manual/algorithms/essential-dynamics.rst
        reference-manual/algorithms/expanded-ensemble.rst
        reference-manual/algorithms/parallelization-domain-decomp.rst
        # Interaction functions and force fields chapter
        reference-manual/functions.rst
        reference-manual/functions/bonded-interactions.rst
        reference-manual/functions/force-field.rst
        reference-manual/functions/free-energy-interactions.rst
        reference-manual/functions/interaction-methods.rst
        reference-manual/functions/long-range-electrostatics.rst
        reference-manual/functions/long-range-vdw.rst
        reference-manual/functions/nonbonded-interactions.rst
        reference-manual/functions/polarization.rst
        reference-manual/functions/restraints.rst
        # Special topics chapter
        reference-manual/special.rst
        reference-manual/special/free-energy-implementation.rst
        reference-manual/special/pulling.rst
        reference-manual/special/awh.rst
        reference-manual/special/enforced-rotation.rst
        reference-manual/special/electric-fields.rst
        reference-manual/special/comp-electrophys.rst
        reference-manual/special/free-energy-pmf.rst
        reference-manual/special/remove-fast-dgf.rst
        reference-manual/special/viscosity-calculation.rst
        reference-manual/special/tabulated-interaction-functions.rst
        reference-manual/special/qmmm.rst
        reference-manual/special/vmd-imd.rst
        reference-manual/special/membrane-embedding.rst
        # Analysis chapter
        reference-manual/analysis.rst
        reference-manual/analysis/using-groups.rst
        reference-manual/analysis/looking-at-trajectory.rst
        reference-manual/analysis/general-properties.rst
        reference-manual/analysis/radial-distribution-function.rst
        reference-manual/analysis/correlation-function.rst
        reference-manual/analysis/curve-fitting.rst
        reference-manual/analysis/mean-square-displacement.rst
        reference-manual/analysis/bond-angle-dihedral.rst
        reference-manual/analysis/radius-of-gyration.rst
        reference-manual/analysis/rmsd.rst
        reference-manual/analysis/covariance-analysis.rst
        reference-manual/analysis/dihedral-pca.rst
        reference-manual/analysis/protein-related.rst
        reference-manual/analysis/interface-related.rst)
    # The image files have also been ordered by the respective
    # chapter they are included in in the reference manual
    set(REFERENCEMANUAL_IMAGE_FILES
        # General folder
        reference-manual/plots/decomp.pdf
        reference-manual/plots/dih.pdf
        reference-manual/plots/drift-all.pdf
        reference-manual/plots/f-angle.pdf
        reference-manual/plots/f-bond.pdf
        reference-manual/plots/fp-highres.pdf
        reference-manual/plots/int-mat.pdf
        reference-manual/plots/mdpar.pdf
        reference-manual/plots/parsort.pdf
        reference-manual/plots/ring.pdf
        reference-manual/plots/shiftf.pdf
        # Algorithms chapter
        reference-manual/algorithms/plots/dd-cells.pdf
        reference-manual/algorithms/plots/dd-tric.pdf
        reference-manual/algorithms/plots/flowchart.pdf
        reference-manual/algorithms/plots/free1.pdf
        reference-manual/algorithms/plots/free2.pdf
        reference-manual/algorithms/plots/leapfrog.pdf
        reference-manual/algorithms/plots/lincs.pdf
        reference-manual/algorithms/plots/maxwell.pdf
        reference-manual/algorithms/plots/mpmd-pme.pdf
        reference-manual/algorithms/plots/nstric.pdf
        reference-manual/algorithms/plots/par-lincs2.pdf
        reference-manual/algorithms/plots/pbctric.pdf
        reference-manual/algorithms/plots/rhododec.pdf
        reference-manual/algorithms/plots/truncoct.pdf
        reference-manual/algorithms/plots/verlet-drift.pdf
        # Interaction functions chapter
        reference-manual/functions/plots/angle.pdf
        reference-manual/functions/plots/bstretch.pdf
        reference-manual/functions/plots/chain.pdf
        reference-manual/functions/plots/dummies.pdf
        reference-manual/functions/plots/f-bham.pdf
        reference-manual/functions/plots/fbposres.pdf
        reference-manual/functions/plots/f-dih.pdf
        reference-manual/functions/plots/f-dr.pdf
        reference-manual/functions/plots/fig-02.pdf
        reference-manual/functions/plots/fig-04.pdf
        reference-manual/functions/plots/f-imps.pdf
        reference-manual/functions/plots/f-lj.pdf
        reference-manual/functions/plots/f-morse.pdf
        reference-manual/functions/plots/f-pr.pdf
        reference-manual/functions/plots/f-rbs.pdf
        reference-manual/functions/plots/ring-imp.pdf
        reference-manual/functions/plots/softcore.pdf
        reference-manual/functions/plots/subst-im.pdf
        reference-manual/functions/plots/tetra-im.pdf
        reference-manual/functions/plots/vcrf.pdf
        reference-manual/functions/plots/vsite-4fdn.pdf
        # Special topics chapter
        reference-manual/special/plots/awh-invN.pdf
        reference-manual/special/plots/awh-pmfs.pdf
        reference-manual/special/plots/awh-sampleweights.pdf
        reference-manual/special/plots/awh-traj.pdf
        reference-manual/special/plots/compelsetup.pdf
        reference-manual/special/plots/dumaro.pdf
        reference-manual/special/plots/dumtypes.pdf
        reference-manual/special/plots/equipotential.pdf
        reference-manual/special/plots/field.pdf
        reference-manual/special/plots/gaussians.pdf
        reference-manual/special/plots/pulldirrel.pdf
        reference-manual/special/plots/pull.pdf
        reference-manual/special/plots/pullref.pdf
        reference-manual/special/plots/rotation.pdf
        # Analysis chapter
        reference-manual/analysis/plots/dih-def.pdf
        reference-manual/analysis/plots/distm.pdf
        reference-manual/analysis/plots/dssp.pdf
        reference-manual/analysis/plots/hbond-insert.pdf
        reference-manual/analysis/plots/hbond.pdf
        reference-manual/analysis/plots/hpr-wheel.pdf
        reference-manual/analysis/plots/msdwater.pdf
        reference-manual/analysis/plots/ngmxdump.pdf
        reference-manual/analysis/plots/phipsi.pdf
        reference-manual/analysis/plots/rama.pdf
        reference-manual/analysis/plots/rdfO-O.pdf
        reference-manual/analysis/plots/rdf.pdf
        reference-manual/analysis/plots/sgangle.pdf 
        )
    set(SPHINX_SOURCE_FILES
        index.rst
        download.rst
        conf.py
        links.dat
        dev-manual/build-system.rst
        dev-manual/change-management.rst
        dev-manual/commitstyle.rst
        dev-manual/documentation-generation.rst
        dev-manual/contribute.rst
        dev-manual/doxygen.rst
        dev-manual/error-handling.rst
        dev-manual/formatting.rst
        dev-manual/gmxtree.rst
        dev-manual/includestyle.rst
        dev-manual/index.rst
        dev-manual/jenkins.rst
        dev-manual/language-features.rst
        dev-manual/naming.rst
        dev-manual/overview.rst
        dev-manual/physical_validation.rst
        dev-manual/redmine-states.png
        dev-manual/relocatable-binaries.rst
        dev-manual/reportstyle.rst
        dev-manual/style.rst
        dev-manual/testutils.rst
        dev-manual/tools.rst
        dev-manual/uncrustify.rst
        fragments/doxygen-links.rst
        how-to/index.rst
        how-to/beginners.rst
        how-to/topology.rst
        how-to/special.rst
        how-to/visualize.rst
        install-guide/index.rst
        release-notes/index.rst
<<<<<<< HEAD
        release-notes/2019/major/highlights.rst
        release-notes/2019/major/features.rst
        release-notes/2019/major/performance.rst
        release-notes/2019/major/tools.rst
        release-notes/2019/major/bugs-fixed.rst
        release-notes/2019/major/removed-functionality.rst
        release-notes/2019/major/deprecated-functionality.rst
        release-notes/2019/major/portability.rst
        release-notes/2019/major/miscellaneous.rst
=======
        release-notes/2018/2018.5.rst
>>>>>>> e9f6acc2
        release-notes/2018/2018.4.rst
        release-notes/2018/2018.3.rst
        release-notes/2018/2018.2.rst
        release-notes/2018/2018.1.rst
        release-notes/2018/major/highlights.rst
        release-notes/2018/major/features.rst
        release-notes/2018/major/performance.rst
        release-notes/2018/major/tools.rst
        release-notes/2018/major/bugs-fixed.rst
        release-notes/2018/major/removed-features.rst
        release-notes/2018/major/portability.rst
        release-notes/2018/major/miscellaneous.rst
        release-notes/2016/2016.5.rst
        release-notes/2016/2016.4.rst
        release-notes/2016/2016.3.rst
        release-notes/2016/2016.2.rst
        release-notes/2016/2016.1.rst
        release-notes/2016/major/highlights.rst
        release-notes/2016/major/new-features.rst
        release-notes/2016/major/performance.rst
        release-notes/2016/major/tools.rst
        release-notes/2016/major/bugs-fixed.rst
        release-notes/2016/major/removed-features.rst
        release-notes/2016/major/miscellaneous.rst
        release-notes/older/index.rst
        # the entry for user-guide/index.rst should not appear here,
        # as it will be included conditionally further down depending on
        # if the documentation will be build with the full reference
        # manual or without.
        user-guide/cmdline.rst
        user-guide/cutoff-schemes.rst
        user-guide/deprecation-policy.rst
        user-guide/environment-variables.rst
        user-guide/faq.rst
        user-guide/floating-point.rst
        user-guide/flow.rst
        user-guide/force-fields.rst
        user-guide/getting-started.rst
        user-guide/index.rst
        user-guide/managing-simulations.rst
        user-guide/mdp-options.rst
        user-guide/mdrun-features.rst
        user-guide/mdrun-performance.rst
        user-guide/run-time-errors.rst
        user-guide/security.rst
        user-guide/system-preparation.rst
        user-guide/terminology.rst
        )

    include(SphinxMacros.cmake)
    gmx_init_sphinx_setup(${SPHINX_INPUT_DIR})

    # set temporary variables for doi inclusion
    # into the manual, plain string + some wrapping
    # for release builds, and dummy string for non-release
    # builds
    if("${GMX_MANUAL_DOI}" STREQUAL "")
      # empty string means no doi, set dummy text
      set(GMX_MANUAL_DOI_STRING "This is not a release build of GROMACS, so please reference")
      set(GMX_MANUAL_DOI_STRING "${GMX_MANUAL_DOI_STRING} one of the GROMACS papers and the base release of the manual.")
    else()
      # release version, set plain old boring string
      set(GMX_MANUAL_DOI_STRING "Please reference this documentation as https://doi.org/${GMX_MANUAL_DOI}.")
    endif()
    # same for source doi, but modify the text
    if("${GMX_SOURCE_DOI}" STREQUAL "")
      # empty string means no release build
      set(GMX_SOURCE_DOI_STRING "This is not a release build of GROMACS. Please reference one of the")
      set(GMX_SOURCE_DOI_STRING "${GMX_SOURCE_DOI_STRING} GROMACS papers, as well as the base release that this version is built from.")
      set(GMX_SOURCE_DOI_STRING "${GMX_SOURCE_DOI_STRING} Also, please state what modifcations have been performed or where the version")
      set(GMX_SOURCE_DOI_STRING "${GMX_SOURCE_DOI_STRING} was sourced from.")
    else()
      # release version, give them a doi url string
      set(GMX_SOURCE_DOI_STRING "To cite the source code for this release, please cite")
      set(GMX_SOURCE_DOI_STRING "${GMX_SOURCE_DOI_STRING} https://doi.org/${GMX_SOURCE_DOI}.")
    endif()

    if(IMAGE_CONVERT_POSSIBLE)
        set(IMAGE_CONVERT_STRING "possible")
    else()
        set(IMAGE_CONVERT_STRING "impossible")
    endif()

    set(SPHINX_CONFIG_VARS_FILE ${SPHINX_INPUT_DIR}/conf-vars.py)
    gmx_configure_version_file(conf-vars.py.cmakein ${SPHINX_CONFIG_VARS_FILE}
        EXTRA_VARS
            SPHINX_EXTENSION_PATH RELENG_PATH
            IMAGE_CONVERT_STRING
            EXPECTED_DOXYGEN_VERSION
            EXPECTED_SPHINX_VERSION
            CMAKE_MINIMUM_REQUIRED_VERSION REQUIRED_CUDA_VERSION
            REQUIRED_OPENCL_MIN_VERSION
            REQUIRED_CUDA_COMPUTE_CAPABILITY REGRESSIONTEST_VERSION
            SOURCE_MD5SUM REGRESSIONTEST_MD5SUM_STRING
            GMX_TNG_MINIMUM_REQUIRED_VERSION
            GMX_LMFIT_REQUIRED_VERSION
            GMX_MANUAL_DOI_STRING
            GMX_SOURCE_DOI_STRING
        COMMENT "Configuring Sphinx configuration file")
    gmx_add_sphinx_input_file(${SPHINX_CONFIG_VARS_FILE})
    gmx_add_sphinx_source_files(FILES ${SPHINX_SOURCE_FILES})
    if (EXISTS ${RELENG_PATH}/docs/FileList.cmake)
        include(${RELENG_PATH}/docs/FileList.cmake)
        gmx_add_sphinx_source_files(
            FROM ${RELENG_PATH}/docs TO dev-manual/releng PREFIX releng/docs/
            FILES ${RELENG_SPHINX_FILES})
    else()
        gmx_add_sphinx_source_files(FILES
            dev-manual/releng/index.rst
            dev-manual/releng/jenkins-howto.rst
            dev-manual/releng/jenkins-ui.rst
            )
    endif()
    gmx_add_sphinx_source_files(
        FILES
        ${REFERENCEMANUAL_SPHINX_FILES_GENERAL})
    if (IMAGE_CONVERT_POSSIBLE)
        gmx_add_sphinx_source_files(
            FILES
            ${REFERENCEMANUAL_SPHINX_FILES_WITH_IMAGES}
            ${REFERENCEMANUAL_IMAGE_FILES})
        gmx_add_sphinx_image_conversion_files(
            FILES
            ${REFERENCEMANUAL_IMAGE_FILES})
    endif()
    gmx_add_sphinx_input_target(sphinx-input-rst)
    gmx_add_sphinx_image_conversion_target(sphinx-image-conversion)
    add_custom_target(sphinx-input)
    add_dependencies(sphinx-input sphinx-input-rst sphinx-image-conversion)
    # Remove other rst files from the build tree, since they confuse Sphinx.
    # Skip generated files in onlinehelp/, and fragments.
    # The latter do not cause issues with obsolete files, as they
    # are not considered as Sphinx input files, but will only be
    # included using an explicit .. include::.
    gmx_remove_obsolete_sphinx_input_files("^(onlinehelp|fragments)/.*\\\\.rst$")

    # TODO: Make this remove obsolete .rst files.
    # TODO: This does not work in cross-compilation scenarios; disable up to
    # the necessary level.
    gmx_add_custom_output_target(sphinx-programs OUTPUT STAMP
        COMMAND ${CMAKE_COMMAND} -E make_directory onlinehelp
        COMMAND gmx -quiet help -export rst
        DEPENDS gmx
        WORKING_DIRECTORY ${SPHINX_INPUT_DIR}
        COMMENT "Generating reStructuredText help")
    # This dependency ensures that the directories exist before the
    # executable tries to write things there.
    add_dependencies(sphinx-programs sphinx-input)

    # Make the INSTALL file for CPack for the tarball. This gets put
    # into the tarball via the CPack rules below, which requires that
    # the INSTALL file is in a separate directory by itself.
    set(TEXT_INSTALL_GUIDE_OUTPUT_DIR "install-guide/text")
    add_custom_target(install-guide
        COMMAND
            ${SPHINX_EXECUTABLE}
            -q -E -b text
            -w sphinx-install.log
            -d ${CMAKE_CURRENT_BINARY_DIR}/install-guide/_doctrees
            -c ${SPHINX_INPUT_DIR}
            "${SPHINX_INPUT_DIR}/install-guide"
            "${TEXT_INSTALL_GUIDE_OUTPUT_DIR}"
        COMMAND
            ${CMAKE_COMMAND} -E rename
            ${TEXT_INSTALL_GUIDE_OUTPUT_DIR}/index.txt
            ${TEXT_INSTALL_GUIDE_OUTPUT_DIR}/INSTALL
        WORKING_DIRECTORY
            ${CMAKE_CURRENT_BINARY_DIR}
        COMMENT "Building INSTALL with Sphinx"
        VERBATIM
        )
    add_dependencies(install-guide sphinx-input)
    gmx_cpack_add_generated_source_directory(install-guide/text DESTINATION /)

    # Sphinx cache with pickled ReST documents
    set(SPHINX_CACHE_DIR "${CMAKE_CURRENT_BINARY_DIR}/_doctrees")
    add_custom_target(webpage-sphinx
        DEPENDS sphinx-programs
        DEPENDS sphinx-input
        DEPENDS sphinx-image-conversion 
        COMMAND
            ${CMAKE_COMMAND} -E make_directory ${SPHINX_INPUT_DIR}/_static
        COMMAND
            ${SPHINX_EXECUTABLE}
            -q -E -b html
            -w sphinx-html.log
            -d "${SPHINX_CACHE_DIR}"
            "${SPHINX_INPUT_DIR}"
            "${HTML_OUTPUT_DIR}"
        WORKING_DIRECTORY
            ${CMAKE_CURRENT_BINARY_DIR}
        COMMENT "Building HTML documentation with Sphinx"
        VERBATIM
        )

    add_custom_target(man
        COMMAND
            ${SPHINX_EXECUTABLE}
            -q -E -b man
            -w sphinx-man.log
            -d ${SPHINX_CACHE_DIR}
            -t do_man
            ${SPHINX_INPUT_DIR}
            ${CMAKE_CURRENT_BINARY_DIR}/man
        COMMENT "Building man pages with Sphinx"
        VERBATIM)
    add_dependencies(man sphinx-input sphinx-programs)
    if (GMX_BUILD_HELP)
        # If requested, install the man pages built by the 'man' target
        # created above.  Nothing will be installed if the user did not
        # manually build the target.
        set(MAN_PAGE_DIR ${CMAKE_CURRENT_BINARY_DIR})
    endif()

else()
    set(MANUAL_BUILD_IS_POSSIBLE OFF)
    set(MANUAL_BUILD_NOT_POSSIBLE_REASON "Sphinx version ${EXPECTED_SPHINX_VERSION} is not available")

    add_custom_target(webpage-sphinx
        COMMAND ${CMAKE_COMMAND} -E echo
            "HTML pages cannot be built because Sphinx version ${EXPECTED_SPHINX_VERSION} is not available"
        VERBATIM)
    add_custom_target(install-guide
        COMMAND ${CMAKE_COMMAND} -E echo
            "INSTALL cannot be built because Sphinx version ${EXPECTED_SPHINX_VERSION} is not available"
        VERBATIM)
    add_custom_target(man
        COMMAND ${CMAKE_COMMAND} -E echo
            "man pages cannot be built because Sphinx version ${EXPECTED_SPHINX_VERSION} is not available"
        VERBATIM)
    add_custom_target(sphinx-create-texman
        COMMAND ${CMAKE_COMMAND} -E echo
            "Cannot prepare LaTeX input files because Sphinx version ${EXPECTED_SPHINX_VERSION} is not available"
        VERBATIM)
endif()

if (MAN_PAGE_DIR)
    set(MAN_PAGE_DIR ${MAN_PAGE_DIR}/man)
    # Trailing slash on directory is significant for
    # install(DIRECTORY). See CMake docs.
    install(DIRECTORY ${MAN_PAGE_DIR}/
        DESTINATION ${CMAKE_INSTALL_MANDIR}/man1
        COMPONENT man OPTIONAL
        FILES_MATCHING PATTERN "*.1")
endif()
gmx_cpack_add_generated_source_directory(man)

# Determine whether we can build all the HTML pages and content linked from
# there.  If not, construct an informative message if the user tries to
# build the target; most people never need to know, unless they've asked for
# the webpage build.
set(HTML_BUILD_IS_POSSIBLE ON)
set(HTML_BUILD_NOT_POSSIBLE_REASON)
set(HTML_BUILD_WARNINGS)

# Next, turn it off if any of the preconditions are unsatisified
if (NOT PYTHON_EXECUTABLE)
    set(HTML_BUILD_IS_POSSIBLE OFF)
    set(HTML_BUILD_NOT_POSSIBLE_REASON "Python is required")
elseif (NOT SPHINX_FOUND)
    # Hardly anything gets built if Sphinx is not available, so don't bother.
    set(HTML_BUILD_IS_POSSIBLE OFF)
    set(HTML_BUILD_NOT_POSSIBLE_REASON "Sphinx version ${EXPECTED_SPHINX_VERSION} is required")
endif()
if (NOT MANUAL_BUILD_IS_POSSIBLE)
    list(APPEND HTML_BUILD_WARNINGS
         "Reference PDF manual was not built, so links to it do not work")
endif()
if (NOT DOXYGEN_EXECUTABLE)
    list(APPEND HTML_BUILD_WARNINGS
        "Doxygen was not available, so links to Doxygen do not work")
endif()
if (NOT DOXYGEN_DOT_EXECUTABLE)
    list(APPEND HTML_BUILD_WARNINGS
        "dot/graphviz was not found, so some graphs are missing")
endif()

if (HTML_BUILD_IS_POSSIBLE)
    set(_webpage_target_properties)
    if (HTML_BUILD_WARNINGS)
        list(APPEND _webpage_target_properties
             COMMAND ${CMAKE_COMMAND} -E echo
                 "webpage was built, but with the following limitations:")
        foreach(_warning ${HTML_BUILD_WARNINGS})
        list(APPEND _webpage_target_properties
             COMMAND ${CMAKE_COMMAND} -E echo " - ${_warning}")
        endforeach()
    endif()

    if (MANUAL_BUILD_IS_POSSIBLE)
        # Make the PDF reference guide
        # TODO Try to make the PDF arrive directly in ${HTML_OUTPUT_DIR}
        # TODO Make this depend on the output of the manual build, so that the
        # file actually gets copied multiple times.
        set(_manual_target_location ${HTML_OUTPUT_DIR}/manual-${GMX_VERSION_STRING}.pdf)
        add_custom_command(
            OUTPUT ${_manual_target_location}
            COMMAND ${CMAKE_COMMAND}
                -E remove -f ${_manual_target_location}
            COMMAND ${CMAKE_COMMAND}
                -E copy ${CMAKE_CURRENT_BINARY_DIR}/manual/gromacs.pdf ${_manual_target_location}
            DEPENDS manual
            VERBATIM)
        list(APPEND _webpage_target_properties
             DEPENDS ${_manual_target_location})
    endif()

    # The Doxygen configuration in doxygen/Doxyfile-common.cmakein
    # makes all the Doxygen output directly in
    # ${HTML_OUTPUT_DIR}/doxygen (and makes the directory if it needs
    # to).

    # Add a top-level target that builds everything related to the webpage,
    # for Jenkins (and possibly others) to use
    add_custom_target(webpage ${_webpage_target_properties}
        COMMENT "Building webpage"
        VERBATIM)
    add_dependencies(webpage webpage-sphinx doxygen-all)
else()
    add_custom_target(webpage
        COMMAND ${CMAKE_COMMAND} -E echo
            "Cannot build webpage because ${HTML_BUILD_NOT_POSSIBLE_REASON}"
        COMMENT "Webpage build not possible"
        VERBATIM)
endif()<|MERGE_RESOLUTION|>--- conflicted
+++ resolved
@@ -364,7 +364,6 @@
         how-to/visualize.rst
         install-guide/index.rst
         release-notes/index.rst
-<<<<<<< HEAD
         release-notes/2019/major/highlights.rst
         release-notes/2019/major/features.rst
         release-notes/2019/major/performance.rst
@@ -374,9 +373,7 @@
         release-notes/2019/major/deprecated-functionality.rst
         release-notes/2019/major/portability.rst
         release-notes/2019/major/miscellaneous.rst
-=======
         release-notes/2018/2018.5.rst
->>>>>>> e9f6acc2
         release-notes/2018/2018.4.rst
         release-notes/2018/2018.3.rst
         release-notes/2018/2018.2.rst
