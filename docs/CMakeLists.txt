--- conflicted
+++ resolved
@@ -313,7 +313,6 @@
         fragments/doxygen-links.rst
         install-guide/index.rst
         release-notes/index.rst
-<<<<<<< HEAD
         release-notes/highlights.rst
         release-notes/features.rst
         release-notes/performance.rst
@@ -322,9 +321,7 @@
         release-notes/removed-features.rst
         release-notes/portability.rst
         release-notes/miscellaneous.rst
-=======
         release-notes/2018/2018.4.rst
->>>>>>> 770186e3
         release-notes/2018/2018.3.rst
         release-notes/2018/2018.2.rst
         release-notes/2018/2018.1.rst
