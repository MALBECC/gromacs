/*
 * This file is part of the GROMACS molecular simulation package.
 *
 * Copyright (c) 1991-2000, University of Groningen, The Netherlands.
 * Copyright (c) 2001-2004, The GROMACS development team.
 * Copyright (c) 2013,2014, by the GROMACS development team, led by
 * Mark Abraham, David van der Spoel, Berk Hess, and Erik Lindahl,
 * and including many others, as listed in the AUTHORS file in the
 * top-level source directory and at http://www.gromacs.org.
 *
 * GROMACS is free software; you can redistribute it and/or
 * modify it under the terms of the GNU Lesser General Public License
 * as published by the Free Software Foundation; either version 2.1
 * of the License, or (at your option) any later version.
 *
 * GROMACS is distributed in the hope that it will be useful,
 * but WITHOUT ANY WARRANTY; without even the implied warranty of
 * MERCHANTABILITY or FITNESS FOR A PARTICULAR PURPOSE.  See the GNU
 * Lesser General Public License for more details.
 *
 * You should have received a copy of the GNU Lesser General Public
 * License along with GROMACS; if not, see
 * http://www.gnu.org/licenses, or write to the Free Software Foundation,
 * Inc., 51 Franklin Street, Fifth Floor, Boston, MA  02110-1301  USA.
 *
 * If you want to redistribute modifications to GROMACS, please
 * consider that scientific software is very special. Version
 * control is crucial - bugs must be traceable. We will be happy to
 * consider code for inclusion in the official distribution, but
 * derived work must not be called official GROMACS. Details are found
 * in the README & COPYING files - if they are missing, get the
 * official version at http://www.gromacs.org.
 *
 * To help us fund GROMACS development, we humbly ask that you cite
 * the research papers on the package. Check out http://www.gromacs.org.
 */
/* This file is completely threadsafe - keep it that way! */
#include "gromacs/commandline/pargs.h"

#include "config.h"

#include <cstdlib>
#include <cstring>

#include <algorithm>
#include <list>

#ifdef HAVE_UNISTD_H
#include <unistd.h>
#endif

#include "thread_mpi/threads.h"

#include "gromacs/commandline/cmdlinehelpcontext.h"
#include "gromacs/commandline/cmdlinehelpwriter.h"
#include "gromacs/commandline/cmdlineparser.h"
#include "gromacs/fileio/timecontrol.h"
#include "gromacs/options/basicoptions.h"
#include "gromacs/options/filenameoption.h"
#include "gromacs/options/filenameoptionmanager.h"
#include "gromacs/options/options.h"
#include "gromacs/options/timeunitmanager.h"
#include "gromacs/utility/arrayref.h"
#include "gromacs/utility/basenetwork.h"
#include "gromacs/utility/common.h"
#include "gromacs/utility/cstringutil.h"
#include "gromacs/utility/exceptions.h"
#include "gromacs/utility/fatalerror.h"
#include "gromacs/utility/gmxassert.h"
#include "gromacs/utility/programcontext.h"
#include "gromacs/utility/smalloc.h"
#include "gromacs/utility/stringutil.h"

/* The source code in this file should be thread-safe.
      Please keep it that way. */

int nenum(const char *const enumc[])
{
    int i;

    i = 1;
    /* we *can* compare pointers directly here! */
    while (enumc[i] && enumc[0] != enumc[i])
    {
        i++;
    }

    return i;
}

int opt2parg_int(const char *option, int nparg, t_pargs pa[])
{
    int i;

    for (i = 0; (i < nparg); i++)
    {
        if (strcmp(pa[i].option, option) == 0)
        {
            return *pa[i].u.i;
        }
    }

    gmx_fatal(FARGS, "No integer option %s in pargs", option);

    return 0;
}

gmx_bool opt2parg_bool(const char *option, int nparg, t_pargs pa[])
{
    int i;

    for (i = 0; (i < nparg); i++)
    {
        if (strcmp(pa[i].option, option) == 0)
        {
            return *pa[i].u.b;
        }
    }

    gmx_fatal(FARGS, "No boolean option %s in pargs", option);

    return FALSE;
}

real opt2parg_real(const char *option, int nparg, t_pargs pa[])
{
    int i;

    for (i = 0; (i < nparg); i++)
    {
        if (strcmp(pa[i].option, option) == 0)
        {
            return *pa[i].u.r;
        }
    }

    gmx_fatal(FARGS, "No real option %s in pargs", option);

    return 0.0;
}

const char *opt2parg_str(const char *option, int nparg, t_pargs pa[])
{
    int i;

    for (i = 0; (i < nparg); i++)
    {
        if (strcmp(pa[i].option, option) == 0)
        {
            return *(pa[i].u.c);
        }
    }

    gmx_fatal(FARGS, "No string option %s in pargs", option);

    return NULL;
}

gmx_bool opt2parg_bSet(const char *option, int nparg, t_pargs pa[])
{
    int i;

    for (i = 0; (i < nparg); i++)
    {
        if (strcmp(pa[i].option, option) == 0)
        {
            return pa[i].bSet;
        }
    }

    gmx_fatal(FARGS, "No such option %s in pargs", option);

    return FALSE; /* Too make some compilers happy */
}

const char *opt2parg_enum(const char *option, int nparg, t_pargs pa[])
{
    int i;

    for (i = 0; (i < nparg); i++)
    {
        if (strcmp(pa[i].option, option) == 0)
        {
            return pa[i].u.c[0];
        }
    }

    gmx_fatal(FARGS, "No such option %s in pargs", option);

    return NULL;
}

/********************************************************************
 * parse_common_args()
 */

namespace gmx
{

namespace
{

/*! \brief
 * Returns the index of the default xvg format.
 *
 * \ingroup module_commandline
 */
int getDefaultXvgFormat(gmx::ConstArrayRef<const char *> xvgFormats)
{
    const char *const select = getenv("GMX_VIEW_XVG");
    if (select != NULL)
    {
        ConstArrayRef<const char *>::const_iterator i =
            std::find(xvgFormats.begin(), xvgFormats.end(), std::string(select));
        if (i != xvgFormats.end())
        {
            return i - xvgFormats.begin();
        }
        else
        {
            return exvgNONE - 1;
        }
    }
    /* The default is the first option */
    return 0;
}

/*! \brief
 * Conversion helper between t_pargs/t_filenm and Options.
 *
 * This class holds the necessary mapping between the old C structures and
 * the new C++ options to allow copying values back after parsing for cases
 * where the C++ options do not directly provide the type of value required for
 * the C structures.
 *
 * \ingroup module_commandline
 */
class OptionsAdapter
{
    public:
        /*! \brief
         * Initializes the adapter to convert from a specified command line.
         *
         * The command line is required, because t_pargs wants to return
         * strings by reference to the original command line.
         * OptionsAdapter creates a copy of the `argv` array (but not the
         * strings) to make this possible, even if the parser removes
         * options it has recognized.
         */
        OptionsAdapter(int argc, const char *const argv[])
            : argv_(argv, argv + argc)
        {
        }

        /*! \brief
         * Converts a t_filenm option into an Options option.
         *
         * \param options Options object to add the new option to.
         * \param fnm     t_filenm option to convert.
         */
        void filenmToOptions(Options *options, t_filenm *fnm);
        /*! \brief
         * Converts a t_pargs option into an Options option.
         *
         * \param     options Options object to add the new option to.
         * \param     pa      t_pargs option to convert.
         */
        void pargsToOptions(Options *options, t_pargs *pa);

        /*! \brief
         * Copies values back from options to t_pargs/t_filenm.
         */
        void copyValues(bool bReadNode);

    private:
        struct FileNameData
        {
            //! Creates a conversion helper for a given `t_filenm` struct.
            explicit FileNameData(t_filenm *fnm) : fnm(fnm), optionInfo(NULL)
            {
            }

            //! t_filenm structure to receive the final values.
            t_filenm                 *fnm;
            //! Option info object for the created FileNameOption.
            FileNameOptionInfo       *optionInfo;
            //! Value storage for the created FileNameOption.
            std::vector<std::string>  values;
        };
        struct ProgramArgData
        {
            //! Creates a conversion helper for a given `t_pargs` struct.
            explicit ProgramArgData(t_pargs *pa)
                : pa(pa), optionInfo(NULL), enumIndex(0), boolValue(false)
            {
            }

            //! t_pargs structure to receive the final values.
            t_pargs                 *pa;
            //! Option info object for the created option.
            OptionInfo              *optionInfo;
            //! Value storage for a non-enum StringOption (unused for other types).
            std::string              stringValue;
            //! Value storage for an enum option (unused for other types).
            int                      enumIndex;
            //! Value storage for a BooleanOption (unused for other types).
            bool                     boolValue;
        };

        std::vector<const char *>    argv_;
        // These are lists instead of vectors to avoid relocating existing
        // objects in case the container is reallocated (the Options object
        // contains pointes to members of the objects, which would get
        // invalidated).
        std::list<FileNameData>      fileNameOptions_;
        std::list<ProgramArgData>    programArgs_;

        GMX_DISALLOW_COPY_AND_ASSIGN(OptionsAdapter);
};

void OptionsAdapter::filenmToOptions(Options *options, t_filenm *fnm)
{
    if (fnm->opt == NULL)
    {
        // Existing code may use opt2fn() instead of ftp2fn() for
        // options that use the default option name, so we need to
        // keep the old behavior instead of fixing opt2fn().
        // TODO: Check that this is not the case, remove this, and make
        // opt2*() work even if fnm->opt is NULL for some options.
        fnm->opt = ftp2defopt(fnm->ftp);
    }
    const bool        bRead     = ((fnm->flag & ffREAD)  != 0);
    const bool        bWrite    = ((fnm->flag & ffWRITE) != 0);
    const bool        bOptional = ((fnm->flag & ffOPT)   != 0);
    const bool        bLibrary  = ((fnm->flag & ffLIB)   != 0);
    const bool        bMultiple = ((fnm->flag & ffMULT)  != 0);
    const char *const name      = &fnm->opt[1];
    const char *      defName   = fnm->fn;
    if (defName == NULL)
    {
        defName = ftp2defnm(fnm->ftp);
    }
    fileNameOptions_.push_back(FileNameData(fnm));
    FileNameData &data = fileNameOptions_.back();
    data.optionInfo = options->addOption(
                FileNameOption(name).storeVector(&data.values)
                    .defaultBasename(defName).legacyType(fnm->ftp)
                    .legacyOptionalBehavior()
                    .readWriteFlags(bRead, bWrite).required(!bOptional)
                    .libraryFile(bLibrary).multiValue(bMultiple)
                    .description(ftp2desc(fnm->ftp)));
}

void OptionsAdapter::pargsToOptions(Options *options, t_pargs *pa)
{
    const bool        bHidden = startsWith(pa->desc, "HIDDEN");
    const char *const name    = &pa->option[1];
    const char *const desc    = (bHidden ? &pa->desc[6] : pa->desc);
    programArgs_.push_back(ProgramArgData(pa));
    ProgramArgData   &data = programArgs_.back();
    switch (pa->type)
    {
        case etINT:
            data.optionInfo = options->addOption(
                        IntegerOption(name).store(pa->u.i)
                            .description(desc).hidden(bHidden));
            return;
        case etINT64:
            data.optionInfo = options->addOption(
                        Int64Option(name).store(pa->u.is)
                            .description(desc).hidden(bHidden));
            return;
        case etREAL:
            data.optionInfo = options->addOption(
                        RealOption(name).store(pa->u.r)
                            .description(desc).hidden(bHidden));
            return;
        case etTIME:
            data.optionInfo = options->addOption(
                        RealOption(name).store(pa->u.r).timeValue()
                            .description(desc).hidden(bHidden));
            return;
        case etSTR:
        {
            const char *const defValue = (*pa->u.c != NULL ? *pa->u.c : "");
            data.optionInfo = options->addOption(
                        StringOption(name).store(&data.stringValue)
                            .defaultValue(defValue)
                            .description(desc).hidden(bHidden));
            return;
        }
        case etBOOL:
            data.optionInfo = options->addOption(
                        BooleanOption(name).store(&data.boolValue)
                            .defaultValue(*pa->u.b)
                            .description(desc).hidden(bHidden));
            return;
        case etRVEC:
            data.optionInfo = options->addOption(
                        RealOption(name).store(*pa->u.rv).vector()
                            .description(desc).hidden(bHidden));
            return;
        case etENUM:
        {
            const int defaultIndex = (pa->u.c[0] != NULL ? nenum(pa->u.c) - 1 : 0);
            data.optionInfo = options->addOption(
                        StringOption(name).storeEnumIndex(&data.enumIndex)
                            .defaultEnumIndex(defaultIndex)
                            .enumValueFromNullTerminatedArray(pa->u.c + 1)
                            .description(desc).hidden(bHidden));
            return;
        }
    }
    GMX_THROW(NotImplementedError("Argument type not implemented"));
}

void OptionsAdapter::copyValues(bool bReadNode)
{
    std::list<FileNameData>::const_iterator file;
    for (file = fileNameOptions_.begin(); file != fileNameOptions_.end(); ++file)
    {
        if (!bReadNode && (file->fnm->flag & ffREAD))
        {
            continue;
        }
        if (file->optionInfo->isSet())
        {
            file->fnm->flag |= ffSET;
        }
        file->fnm->nfiles = file->values.size();
        snew(file->fnm->fns, file->fnm->nfiles);
        for (int i = 0; i < file->fnm->nfiles; ++i)
        {
            file->fnm->fns[i] = gmx_strdup(file->values[i].c_str());
        }
    }
    std::list<ProgramArgData>::const_iterator arg;
    for (arg = programArgs_.begin(); arg != programArgs_.end(); ++arg)
    {
        arg->pa->bSet = arg->optionInfo->isSet();
        switch (arg->pa->type)
        {
            case etSTR:
            {
                if (arg->pa->bSet)
                {
                    std::vector<const char *>::const_iterator pos =
                        std::find(argv_.begin(), argv_.end(), arg->stringValue);
                    GMX_RELEASE_ASSERT(pos != argv_.end(),
                                       "String argument got a value not in argv");
                    *arg->pa->u.c = *pos;
                }
                break;
            }
            case etBOOL:
                *arg->pa->u.b = arg->boolValue;
                break;
            case etENUM:
                *arg->pa->u.c = arg->pa->u.c[arg->enumIndex + 1];
                break;
            default:
                // For other types, there is nothing type-specific to do.
                break;
        }
    }
}

} // namespace

} // namespace gmx

gmx_bool parse_common_args(int *argc, char *argv[], unsigned long Flags,
                           int nfile, t_filenm fnm[], int npargs, t_pargs *pa,
                           int ndesc, const char **desc,
                           int nbugs, const char **bugs,
                           output_env_t *oenv)
{
    /* This array should match the order of the enum in oenv.h */
    const char *const xvg_formats[] = { "xmgrace", "xmgr", "none" };

    // Handle the flags argument, which is a bit field
    // The FF macro returns whether or not the bit is set
#define FF(arg) ((Flags & arg) == arg)

    try
    {
        int                        nicelevel = 0;
        double                     tbegin    = 0.0, tend = 0.0, tdelta = 0.0;
        bool                       bView     = false;
        int                        xvgFormat = 0;
        gmx::TimeUnitManager       timeUnitManager;
        gmx::OptionsAdapter        adapter(*argc, argv);
        gmx::Options               options(NULL, NULL);
        gmx::FileNameOptionManager fileOptManager;

        fileOptManager.disableInputOptionChecking(
                FF(PCA_NOT_READ_NODE) || FF(PCA_DISABLE_INPUT_FILE_CHECKING));
        options.addManager(&fileOptManager);
        options.setDescription(gmx::ConstArrayRef<const char *>(desc, ndesc));

        options.addOption(
                gmx::IntegerOption("nice").store(&nicelevel)
                    .defaultValue(FF(PCA_BE_NICE) ? 19 : 0)
                    .description("Set the nicelevel"));

        if (FF(PCA_CAN_SET_DEFFNM))
        {
            fileOptManager.addDefaultFileNameOption(&options, "deffnm");
        }
        if (FF(PCA_CAN_BEGIN))
        {
            options.addOption(
                    gmx::DoubleOption("b").store(&tbegin).timeValue()
                        .description("First frame (%t) to read from trajectory"));
        }
        if (FF(PCA_CAN_END))
        {
            options.addOption(
                    gmx::DoubleOption("e").store(&tend).timeValue()
                        .description("Last frame (%t) to read from trajectory"));
        }
        if (FF(PCA_CAN_DT))
        {
            options.addOption(
                    gmx::DoubleOption("dt").store(&tdelta).timeValue()
                        .description("Only use frame when t MOD dt = first time (%t)"));
        }
        if (FF(PCA_TIME_UNIT))
        {
            timeUnitManager.setTimeUnitFromEnvironment();
            timeUnitManager.addTimeUnitOption(&options, "tu");
        }
        if (FF(PCA_CAN_VIEW))
        {
            options.addOption(
                    gmx::BooleanOption("w").store(&bView)
                        .description("View output [TT].xvg[tt], [TT].xpm[tt], "
                                     "[TT].eps[tt] and [TT].pdb[tt] files"));
        }

        bool bXvgr = false;
        for (int i = 0; i < nfile; i++)
        {
            bXvgr = bXvgr || (fnm[i].ftp == efXVG);
        }
        xvgFormat = gmx::getDefaultXvgFormat(xvg_formats);
        if (bXvgr)
        {
            options.addOption(
                    gmx::StringOption("xvg").enumValue(xvg_formats)
                        .storeEnumIndex(&xvgFormat)
                        .description("xvg plot formatting"));
        }

        /* Now append the program specific arguments */
        for (int i = 0; i < nfile; i++)
        {
            adapter.filenmToOptions(&options, &fnm[i]);
        }
        for (int i = 0; i < npargs; i++)
        {
            adapter.pargsToOptions(&options, &pa[i]);
        }

        const gmx::CommandLineHelpContext *context =
            gmx::GlobalCommandLineHelpContext::get();
        if (context != NULL)
        {
<<<<<<< HEAD
            GMX_RELEASE_ASSERT(gmx_node_rank() == 0,
                               "Help output should be handled higher up and "
                               "only get called only on the master rank");
            gmx::CommandLineHelpWriter(options)
                .setShowDescriptions(true)
                .setTimeUnitString(timeUnitManager.timeUnitAsString())
                .setKnownIssues(gmx::ConstArrayRef<const char *>(bugs, nbugs))
=======
            gmx::Options options(NULL, NULL);
            options.setDescription(gmx::constArrayRefFromArray(desc, ndesc));
            for (i = 0; i < nfile; i++)
            {
                gmx::filenmToOptions(&options, &fnm[i]);
            }
            for (i = 0; i < npall; i++)
            {
                gmx::pargsToOptions(&options, &all_pa[i]);
            }
            gmx::CommandLineHelpWriter(options)
                .setShowDescriptions(true)
                .setTimeUnitString(output_env_get_time_unit(*oenv))
                .setKnownIssues(gmx::constArrayRefFromArray(bugs, nbugs))
>>>>>>> 546f7c57
                .writeHelp(*context);
            return FALSE;
        }

        /* Now parse all the command-line options */
        gmx::CommandLineParser(&options).skipUnknown(FF(PCA_NOEXIT_ON_ARGS))
            .parse(argc, argv);
        options.finish();

        /* set program name, command line, and default values for output options */
        output_env_init(oenv, gmx::getProgramContext(),
                        (time_unit_t)(timeUnitManager.timeUnit() + 1), bView,
                        (xvg_format_t)(xvgFormat + 1), 0);

        /* Set the nice level */
#ifdef HAVE_UNISTD_H
#ifndef GMX_NO_NICE
        /* The some system, e.g. the catamount kernel on cray xt3 do not have nice(2). */
        if (nicelevel != 0)
        {
            static gmx_bool            nice_set   = FALSE; /* only set it once */
            static tMPI_Thread_mutex_t init_mutex = TMPI_THREAD_MUTEX_INITIALIZER;
            tMPI_Thread_mutex_lock(&init_mutex);
            if (!nice_set)
            {
                if (nice(nicelevel) == -1)
                {
                    /* Do nothing, but use the return value to avoid warnings. */
                }
                nice_set = TRUE;
            }
            tMPI_Thread_mutex_unlock(&init_mutex);
        }
#endif
#endif

        timeUnitManager.scaleTimeOptions(&options);

        /* Extract Time info from arguments */
        // TODO: Use OptionInfo objects instead of string constants
        if (FF(PCA_CAN_BEGIN) && options.isSet("b"))
        {
            setTimeValue(TBEGIN, tbegin);
        }
        if (FF(PCA_CAN_END) && options.isSet("e"))
        {
            setTimeValue(TEND, tend);
        }
        if (FF(PCA_CAN_DT) && options.isSet("dt"))
        {
            setTimeValue(TDELTA, tdelta);
        }

        adapter.copyValues(!FF(PCA_NOT_READ_NODE));

        return TRUE;
    }
    GMX_CATCH_ALL_AND_EXIT_WITH_FATAL_ERROR;
#undef FF
}<|MERGE_RESOLUTION|>--- conflicted
+++ resolved
@@ -496,7 +496,7 @@
         fileOptManager.disableInputOptionChecking(
                 FF(PCA_NOT_READ_NODE) || FF(PCA_DISABLE_INPUT_FILE_CHECKING));
         options.addManager(&fileOptManager);
-        options.setDescription(gmx::ConstArrayRef<const char *>(desc, ndesc));
+        options.setDescription(gmx::constArrayRefFromArray<const char *>(desc, ndesc));
 
         options.addOption(
                 gmx::IntegerOption("nice").store(&nicelevel)
@@ -566,30 +566,13 @@
             gmx::GlobalCommandLineHelpContext::get();
         if (context != NULL)
         {
-<<<<<<< HEAD
             GMX_RELEASE_ASSERT(gmx_node_rank() == 0,
                                "Help output should be handled higher up and "
                                "only get called only on the master rank");
             gmx::CommandLineHelpWriter(options)
                 .setShowDescriptions(true)
                 .setTimeUnitString(timeUnitManager.timeUnitAsString())
-                .setKnownIssues(gmx::ConstArrayRef<const char *>(bugs, nbugs))
-=======
-            gmx::Options options(NULL, NULL);
-            options.setDescription(gmx::constArrayRefFromArray(desc, ndesc));
-            for (i = 0; i < nfile; i++)
-            {
-                gmx::filenmToOptions(&options, &fnm[i]);
-            }
-            for (i = 0; i < npall; i++)
-            {
-                gmx::pargsToOptions(&options, &all_pa[i]);
-            }
-            gmx::CommandLineHelpWriter(options)
-                .setShowDescriptions(true)
-                .setTimeUnitString(output_env_get_time_unit(*oenv))
                 .setKnownIssues(gmx::constArrayRefFromArray(bugs, nbugs))
->>>>>>> 546f7c57
                 .writeHelp(*context);
             return FALSE;
         }
