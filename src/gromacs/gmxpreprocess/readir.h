--- conflicted
+++ resolved
@@ -147,13 +147,8 @@
 /* Process the pull coordinates after reading the pull groups */
 
 pull_t *set_pull_init(t_inputrec *ir, const gmx_mtop_t *mtop,
-<<<<<<< HEAD
-                      rvec *x, matrix box, real lambda);
-=======
                       rvec *x, matrix box, real lambda,
-                      const gmx_output_env_t *oenv,
                       warninp_t wi);
->>>>>>> 770186e3
 /* Prints the initial pull group distances in x.
  * If requested, adds the current distance to the initial reference location.
  * Returns the pull_t pull work struct. This should be passed to finish_pull()
