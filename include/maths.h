--- conflicted
+++ resolved
@@ -65,21 +65,15 @@
 #define M_SQRT2 sqrt(2.0)
 #endif
 
-<<<<<<< HEAD
-#ifdef __cplusplus
-extern "C" {
-#endif
-
 /* Suzuki-Yoshida Constants, for n=3 and n=5, for symplectic integration  */
 /* for n=3, w0 = w2 = 1/(2-2^-(1/3)), w1 = 1-2*w0 */
 /* for n=5, w0 = w1 = w3 = w4 = 1/(4-4^-(1/3)), w1 = 1-4*w0 */
  
 static const double sy3_const[] = {0.828981543588751,-0.657963087177502,0.828981543588751};
 static const double sy5_const[] = {0.2967324292201065,0.2967324292201065,-0.186929716880426,0.2967324292201065,0.2967324292201065};
-=======
+
 extern	int		gmx_nint(real a);
 extern  real            sign(real x,real y);
->>>>>>> a0ee4c3d
 
 extern	int		gmx_nint(real a);
 extern  real    sign(real x,real y);
